
DEBUG = True

# MERCHANT SETTINGS
MERCHANT_TEST_MODE = True
MERCHANT_SETTINGS = {
    # AUTHORIZE.NET SETTINGS
    "authorize_net": {
        "LOGIN_ID" : '',
        "TRANSACTION_KEY" : ''
        },

    # PAYPAL SETTINGS
    "pay_pal": {
        "WPP_USER" : '',
        "WPP_PASSWORD" : '',
        "WPP_SIGNATURE" : '',
        "RECEIVER_EMAIL" : ''
        },

    # EWAY SETTINGS
    "eway": {
        "CUSTOMER_ID" : '',
        "USERNAME" : '',
        "PASSWORD" : '',
        "TEST_CUSTOMER_ID" : ''
        },

    # GOOGLE CHECKOUT SETTINGS
    "google_checkout": {
        "MERCHANT_ID" : '' ,
        "MERCHANT_KEY" : ''
        },

    # WORLDPAY settings
    "world_pay": {
        "HOSTED_URL_TEST" : "https://select-test.wp3.rbsworldpay.com/wcc/purchase",
        "HOSTED_URL_LIVE" : "https://secure.wp3.rbsworldpay.com/wcc/purchase",
        "INSTALLATION_ID_TEST" : '',
        "INSTALLATION_ID_LIVE" : '',
        "MD5_SECRET_KEY" : ''
        },

    # Amazon FPS settings
    "amazon_fps": {
        "AWS_ACCESS_KEY" : '',
        "AWS_SECRET_ACCESS_KEY" : ''
        },

    # Braintree Payment settings
    "braintree_payments": {
        "MERCHANT_ACCOUNT_ID" : "",
        "PUBLIC_KEY" : "",
        "PRIVATE_KEY" : ""
        },

    #Stripe Payment Settings
    "stripe": {
        "API_KEY" : '',
        "PUBLISHABLE_KEY" : ''
        },

    #SAMURAI Settings
    "samurai": {
        "MERCHANT_KEY" : '',
        "MERCHANT_PASSWORD" : '',
        "PROCESSOR_TOKEN" : ''
    }
}

# Special case for PayPal because we rely on django-paypal
if MERCHANT_SETTINGS.get("pay_pal"):
    PAYPAL_TEST = MERCHANT_TEST_MODE
    PAYPAL_WPP_USER = MERCHANT_SETTINGS["pay_pal"]["WPP_USER"]
    PAYPAL_WPP_PASSWORD = MERCHANT_SETTINGS["pay_pal"]["WPP_PASSWORD"]
    PAYPAL_WPP_SIGNATURE = MERCHANT_SETTINGS["pay_pal"]["WPP_SIGNATURE"]
    PAYPAL_RECEIVER_EMAIL = MERCHANT_SETTINGS["pay_pal"]["RECEIVER_EMAIL"]

<<<<<<< HEAD
# AUTHORIZE.NET SETTINGS
AUTHORIZE_LOGIN_ID = ''
AUTHORIZE_TRANSACTION_KEY = ''

# PAYPAL SETTINGS
PAYPAL_TEST = True
PAYPAL_WPP_USER = ''
PAYPAL_WPP_PASSWORD = ''
PAYPAL_WPP_SIGNATURE = ''
PAYPAL_RECEIVER_EMAIL = ''

# EWAY SETTINGS
EWAY_CUSTOMER_ID = ''
EWAY_USERNAME = ''
EWAY_PASSWORD = ''
EWAY_TEST_CUSTOMER_ID = ''

# GOOGLE CHECKOUT SETTINGS
GOOGLE_CHECKOUT_MERCHANT_ID = 'a'
GOOGLE_CHECKOUT_MERCHANT_KEY = 'b'

# WORLDPAY settings
WORLDPAY_HOSTED_URL_TEST = "https://select-test.wp3.rbsworldpay.com/wcc/purchase"
WORLDPAY_HOSTED_URL_LIVE = "https://secure.wp3.rbsworldpay.com/wcc/purchase"

WORLDPAY_INSTALLATION_ID_TEST = ''
WORLDPAY_INSTALLATION_ID_LIVE = ''

WORLDPAY_MD5_SECRET_KEY = ''

# Amazon FPS settings
AWS_ACCESS_KEY = ''
AWS_SECRET_ACCESS_KEY = ''

# Braintree Payment settings
BRAINTREE_MERCHANT_ACCOUNT_ID = ""
BRAINTREE_PUBLIC_KEY = ""
BRAINTREE_PRIVATE_KEY = ""

#Stripe Payment Settings
STRIPE_API_KEY = ''
STRIPE_PUBLISHABLE_KEY = ''

#SAMURAI Settings
SAMURAI_MERCHANT_KEY = ''
SAMURAI_MERCHANT_PASSWORD = ''
SAMURAI_PROCESSOR_TOKEN = ''

#OGONE Settings
SHA_PRE_SECRET = 'test1234'
SHA_POST_SECRET = 'test12345'
HASH_METHOD = 'sha512'
PRODUCTION = False
PSPID = 'mypspid'

OGONE_TEST_URL = 'https://secure.ogone.com/ncol/test/orderstandard.asp'
OGONE_PROD_URL = 'https://secure.ogone.com/ncol/prod/orderstandard.asp'

=======
>>>>>>> e3cb5f34
DATABASES = {
    'default': {
        'ENGINE': 'django.db.backends.sqlite3', # Add 'postgresql_psycopg2', 'postgresql', 'mysql', 'sqlite3' or 'oracle'.
        'NAME': 'tmp/merchant.db',                      # Or path to database file if using sqlite3.
        'USER': '',                      # Not used with sqlite3.
        'PASSWORD': '',                  # Not used with sqlite3.
        'HOST': '',                      # Set to empty string for localhost. Not used with sqlite3.
        'PORT': '',                      # Set to empty string for default. Not used with sqlite3.
    }
}<|MERGE_RESOLUTION|>--- conflicted
+++ resolved
@@ -76,67 +76,6 @@
     PAYPAL_WPP_SIGNATURE = MERCHANT_SETTINGS["pay_pal"]["WPP_SIGNATURE"]
     PAYPAL_RECEIVER_EMAIL = MERCHANT_SETTINGS["pay_pal"]["RECEIVER_EMAIL"]
 
-<<<<<<< HEAD
-# AUTHORIZE.NET SETTINGS
-AUTHORIZE_LOGIN_ID = ''
-AUTHORIZE_TRANSACTION_KEY = ''
-
-# PAYPAL SETTINGS
-PAYPAL_TEST = True
-PAYPAL_WPP_USER = ''
-PAYPAL_WPP_PASSWORD = ''
-PAYPAL_WPP_SIGNATURE = ''
-PAYPAL_RECEIVER_EMAIL = ''
-
-# EWAY SETTINGS
-EWAY_CUSTOMER_ID = ''
-EWAY_USERNAME = ''
-EWAY_PASSWORD = ''
-EWAY_TEST_CUSTOMER_ID = ''
-
-# GOOGLE CHECKOUT SETTINGS
-GOOGLE_CHECKOUT_MERCHANT_ID = 'a'
-GOOGLE_CHECKOUT_MERCHANT_KEY = 'b'
-
-# WORLDPAY settings
-WORLDPAY_HOSTED_URL_TEST = "https://select-test.wp3.rbsworldpay.com/wcc/purchase"
-WORLDPAY_HOSTED_URL_LIVE = "https://secure.wp3.rbsworldpay.com/wcc/purchase"
-
-WORLDPAY_INSTALLATION_ID_TEST = ''
-WORLDPAY_INSTALLATION_ID_LIVE = ''
-
-WORLDPAY_MD5_SECRET_KEY = ''
-
-# Amazon FPS settings
-AWS_ACCESS_KEY = ''
-AWS_SECRET_ACCESS_KEY = ''
-
-# Braintree Payment settings
-BRAINTREE_MERCHANT_ACCOUNT_ID = ""
-BRAINTREE_PUBLIC_KEY = ""
-BRAINTREE_PRIVATE_KEY = ""
-
-#Stripe Payment Settings
-STRIPE_API_KEY = ''
-STRIPE_PUBLISHABLE_KEY = ''
-
-#SAMURAI Settings
-SAMURAI_MERCHANT_KEY = ''
-SAMURAI_MERCHANT_PASSWORD = ''
-SAMURAI_PROCESSOR_TOKEN = ''
-
-#OGONE Settings
-SHA_PRE_SECRET = 'test1234'
-SHA_POST_SECRET = 'test12345'
-HASH_METHOD = 'sha512'
-PRODUCTION = False
-PSPID = 'mypspid'
-
-OGONE_TEST_URL = 'https://secure.ogone.com/ncol/test/orderstandard.asp'
-OGONE_PROD_URL = 'https://secure.ogone.com/ncol/prod/orderstandard.asp'
-
-=======
->>>>>>> e3cb5f34
 DATABASES = {
     'default': {
         'ENGINE': 'django.db.backends.sqlite3', # Add 'postgresql_psycopg2', 'postgresql', 'mysql', 'sqlite3' or 'oracle'.
