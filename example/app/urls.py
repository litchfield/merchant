--- conflicted
+++ resolved
@@ -11,11 +11,6 @@
 world_pay_obj = get_integration("world_pay")
 braintree_obj = get_integration("braintree_payments")
 stripe_obj = get_integration("stripe_example")
-<<<<<<< HEAD
-samurai_obj = get_integration("samurai_example")
-ogone_obj = get_integration("ogone_payments")
-=======
->>>>>>> 506c5350
 
 urlpatterns = patterns('app.views',
     url(r'^$', 'index', name='app_index'),
@@ -40,10 +35,6 @@
     url(r'offsite/amazon_fps/$', 'offsite_amazon_fps', name='app_offsite_amazon_fps'),
     url(r'offsite/braintree/$', 'offsite_braintree', name='app_offsite_braintree'),
     url(r'offsite/stripe/$', 'offsite_stripe', name='app_offsite_stripe'),
-<<<<<<< HEAD
-    url(r'offsite/samurai/$', 'offsite_samurai', name='app_offsite_samurai'),
-    url(r'offsite/ogone/$', 'offsite_ogone', name='app_offsite_ogone'),
-=======
     url(r'offsite/eway/$', 'offsite_eway', name='app_offsite_eway'),
 
     # redirect handler
@@ -52,7 +43,6 @@
 
 urlpatterns += patterns('',
     (r'^authorize_net-handler/', include(authorize_net_obj.urls)),
->>>>>>> 506c5350
 )
 
 # paypal payment notification handler
@@ -81,21 +71,10 @@
     url(r'offsite/google-checkout/done/$',
         TemplateView.as_view(template_name="app/payment_done.html"),
         name='app_offsite_google_checkout_done'),
-<<<<<<< HEAD
-    url(r'offsite/ogone/success/$',
-        'direct_to_template',
-        {'template': 'app/payment_done.html'},
-        name='app_offsite_ogone_done'),
-    url(r'offsite/ogone/failure/$',
-        'direct_to_template',
-        {'template': 'app/payment_failed.html'},
-        name='app_offsite_ogone_failed'),
-=======
 )
 
 urlpatterns += patterns('app.views',
     url(r'^we_pay/$', 'we_pay', name="app_we_pay"),
     url(r'we_pay_redirect/$', 'we_pay_redirect', name="app_we_pay_redirect"),
     url(r'^we_pay_ipn/$', 'we_pay_ipn', name="app_we_pay_ipn"),
->>>>>>> 506c5350
 )